--- conflicted
+++ resolved
@@ -136,17 +136,12 @@
         if remaining_text.is_empty() {
             return;
         }
-
-<<<<<<< HEAD
-        let wrap = WhitespaceWrap::new(remaining_text, self.size.width, &metrics, false);
-=======
-        let mut whitespace = WhitespaceWrap::new(remaining_text, self.size.width, &metrics);
+        let mut whitespace = WhitespaceWrap::new(remaining_text, self.size.width, &metrics, false);
         let mut word = BreakWordWrap::new(remaining_text, self.size.width, &metrics);
         let wrap = core::iter::from_fn(|| match self.wrap {
             WrapStrategy::Whitespace => whitespace.next(),
             WrapStrategy::BreakWord => word.next(),
         });
->>>>>>> 06553f07
 
         let clip_rect = render_target.clip_rect();
 
