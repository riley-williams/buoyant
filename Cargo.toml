[package]
name = "buoyant"
<<<<<<< HEAD
version = "0.2.0-alpha.1"
=======
version = "0.1.7"
>>>>>>> c35cff64
authors = ["Riley Williams"]
edition = "2021"
license = "MIT OR Apache-2.0"
description = "A library for building and rendering declarative SwiftUI-like UIs in Rust"
readme = "README.md"
repository = "https://github.com/riley-williams/buoyant"
keywords = ["ui", "graphics"]
exclude = [".github"]

[badges]
maintenance = { status = "experimental" }

[features]
default = ["embedded-graphics"]
std = []
crossterm = ["dep:crossterm", "std"]
embedded-graphics = ["dep:embedded-graphics-core", "dep:embedded-graphics"]

[dependencies]
crossterm = { version = "^0.27", optional = true }
embedded-graphics-core = { version = "^0.4", optional = true }
embedded-graphics = { version = "^0.8", optional = true }
heapless = "^0.8"

[profile.release]
debug = true<|MERGE_RESOLUTION|>--- conflicted
+++ resolved
@@ -1,10 +1,6 @@
 [package]
 name = "buoyant"
-<<<<<<< HEAD
 version = "0.2.0-alpha.1"
-=======
-version = "0.1.7"
->>>>>>> c35cff64
 authors = ["Riley Williams"]
 edition = "2021"
 license = "MIT OR Apache-2.0"
